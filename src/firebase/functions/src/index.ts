--- conflicted
+++ resolved
@@ -1,253 +1,3 @@
-<<<<<<< HEAD
+
 // This file has been emptied to resolve a build conflict.
-// The primary backend functions are located in /firebase/functions/ and are unaffected.
-=======
-import * as functions from "firebase-functions";
-import * as admin from "firebase-admin";
-
-const db = admin.firestore();
-
-/**
- * Creates a new course in the 'courses' collection.
- * Requires admin privileges.
- * @param {any} data The data for the new course.
- * @param {functions.https.CallableContext} context The context of the function call.
- * @return {Promise<{success: boolean, courseId: string}>} A promise that resolves with the new course ID.
- */
-export const createCourse = functions.https.onCall(async (data, context) => {
-  // For this demo, we'll allow any authenticated user to create content.
-  // In a production app, the requireAdmin(context) check should be enabled.
-  if (!context.auth) {
-    throw new functions.https.HttpsError(
-      "unauthenticated",
-      "User must be authenticated.",
-    );
-  }
-
-  const {titleEn, descriptionEn, category, level, targetRoles} = data;
-  if (!titleEn || !descriptionEn || !category || !level) {
-    throw new functions.https.HttpsError(
-      "invalid-argument",
-      "Missing required fields for the course.",
-    );
-  }
-
-  try {
-    const newCourseRef = await db.collection("courses").add({
-      titleEn,
-      descriptionEn,
-      category,
-      level,
-      targetRoles: targetRoles || [],
-      createdAt: admin.firestore.FieldValue.serverTimestamp(),
-      updatedAt: admin.firestore.FieldValue.serverTimestamp(),
-    });
-
-    return {success: true, courseId: newCourseRef.id};
-  } catch (error: any) {
-    console.error("Error creating course:", error);
-    throw new functions.https.HttpsError("internal", "Failed to create course.", {
-      originalError: error.message,
-    });
-  }
-});
-
-
-/**
- * Creates a new module within a specific course's subcollection.
- * Requires admin privileges.
- * @param {any} data The data for the new module.
- * @param {functions.https.CallableContext} context The context of the function call.
- * @return {Promise<{success: boolean, moduleId: string}>} A promise that resolves with the new module ID.
- */
-export const createModule = functions.https.onCall(async (data, context) => {
-  // For this demo, we'll allow any authenticated user to create content.
-  if (!context.auth) {
-    throw new functions.https.HttpsError(
-      "unauthenticated",
-      "User must be authenticated.",
-    );
-  }
-
-  const {courseId, moduleTitleEn, contentUrls} = data;
-  if (!courseId || !moduleTitleEn) {
-    throw new functions.https.HttpsError(
-      "invalid-argument",
-      "Course ID and module title are required.",
-    );
-  }
-
-  try {
-    const newModuleRef = await db
-      .collection("courses")
-      .doc(courseId)
-      .collection("modules")
-      .add({
-        moduleTitleEn,
-        contentUrls: contentUrls || [],
-        order: 999, // Simple order, can be improved
-        createdAt: admin.firestore.FieldValue.serverTimestamp(),
-      });
-
-    return {success: true, moduleId: newModuleRef.id};
-  } catch (error: any) {
-    console.error("Error creating module:", error);
-    throw new functions.https.HttpsError(
-      "internal",
-      "Failed to create module.",
-      {originalError: error.message},
-    );
-  }
-});
-
-
-/**
- * Creates a new knowledge article.
- * Requires admin privileges.
- * @param {any} data The data for the new article.
- * @param {functions.https.CallableContext} context The context of the function call.
- * @return {Promise<{success: boolean, articleId: string}>} A promise that resolves with the new article ID.
- */
-export const createKnowledgeArticle = functions.https.onCall(
-  async (data, context) => {
-    // For this demo, we'll allow any authenticated user to create content.
-    if (!context.auth) {
-      throw new functions.https.HttpsError(
-        "unauthenticated",
-        "User must be authenticated.",
-      );
-    }
-
-    const {titleEn, contentMarkdownEn, tags} = data;
-    if (!titleEn || !contentMarkdownEn) {
-      throw new functions.https.HttpsError(
-        "invalid-argument",
-        "Title and content are required.",
-      );
-    }
-
-    try {
-      const newArticleRef = await db.collection("knowledge_articles").add({
-        titleEn,
-        contentMarkdownEn,
-        tags: tags || [],
-        createdAt: admin.firestore.FieldValue.serverTimestamp(),
-        updatedAt: admin.firestore.FieldValue.serverTimestamp(),
-      });
-
-      return {success: true, articleId: newArticleRef.id};
-    } catch (error: any) {
-      console.error("Error creating knowledge article:", error);
-      throw new functions.https.HttpsError(
-        "internal",
-        "Failed to create article.",
-        {originalError: error.message},
-      );
-    }
-  },
-);
-
-
-/**
- * Fetches all available courses.
- * This is a public-facing function.
- * @param {any} data The data for the function call.
- * @param {functions.https.CallableContext} context The context of the function call.
- * @return {Promise<{success: boolean, courses: any[]}>} A promise that resolves with the available courses.
- */
-export const getAvailableCourses = functions.https.onCall(
-  async (data, context) => {
-    try {
-      const coursesSnapshot = await db
-        .collection("courses")
-        .orderBy("createdAt", "desc")
-        .get();
-      const courses = coursesSnapshot.docs.map((doc) => {
-        const courseData = doc.data();
-        return {
-          id: doc.id,
-          ...courseData,
-          createdAt: (courseData.createdAt as admin.firestore.Timestamp)?.toDate ? (courseData.createdAt as admin.firestore.Timestamp).toDate().toISOString() : null,
-          updatedAt: (courseData.updatedAt as admin.firestore.Timestamp)?.toDate ? (courseData.updatedAt as admin.firestore.Timestamp).toDate().toISOString() : null,
-        };
-      });
-      return {success: true, courses: courses};
-    } catch (error) {
-      console.error("Error fetching courses:", error);
-      throw new functions.https.HttpsError("internal", "Failed to fetch courses.");
-    }
-  },
-);
-
-
-/**
- * Cloud Function to fetch the details of a single course, including its modules.
- * This version replaces mock data with actual Firestore queries.
- * @param {any} data The data for the function call.
- * @param {functions.https.CallableContext} context The context of the function call.
- * @return {Promise<{success: boolean, course: any}>} A promise that resolves with the course details.
- */
-export const getCourseDetails = functions.https.onCall(async (data, context) => {
-  if (!context.auth) {
-    throw new functions.https.HttpsError(
-      "unauthenticated",
-      "User must be authenticated.",
-    );
-  }
-
-  const {courseId} = data;
-  if (!courseId) {
-    throw new functions.https.HttpsError(
-      "invalid-argument",
-      "A courseId must be provided.",
-    );
-  }
-
-  try {
-    // 1. Fetch the main course document
-    const courseDoc = await db.collection("courses").doc(courseId).get();
-    if (!courseDoc.exists) {
-      throw new functions.https.HttpsError("not-found", "Course not found.");
-    }
-    const courseData = courseDoc.data()!;
-
-    // 2. Fetch the modules from the subcollection
-    const modulesSnapshot = await db
-      .collection("courses")
-      .doc(courseId)
-      .collection("modules")
-      .orderBy("order", "asc")
-      .get();
-    const modulesData = modulesSnapshot.docs.map((doc) => ({
-      id: doc.id,
-      ...doc.data(),
-    }));
-
-    // 3. Combine the data
-    const finalData = {
-      id: courseDoc.id,
-      title: courseData.titleEn,
-      description: courseData.descriptionEn,
-      category: courseData.category,
-      level: courseData.level,
-      instructor: {name: "Dr. Alima Bello", title: "Senior Agronomist"}, // Instructor info would need another fetch
-      modules: modulesData.map((m: any) => ({
-        id: m.id,
-        title: m.moduleTitleEn,
-        content: m.contentUrls || [],
-      })),
-    };
-
-    return {success: true, course: finalData};
-  } catch (error) {
-    console.error("Error fetching course details:", error);
-    if (error instanceof functions.https.HttpsError) {
-      throw error;
-    }
-    throw new functions.https.HttpsError(
-      "internal",
-      "Failed to fetch course details.",
-    );
-  }
-});
->>>>>>> 694753ee
+// The primary backend functions are located in /firebase/functions/ and are unaffected.