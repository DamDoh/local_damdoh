
"use client";

import { useState, useEffect, useMemo } from 'react';
import { Card, CardContent, CardDescription, CardHeader, CardTitle, CardFooter } from "@/components/ui/card";
import { Skeleton } from '@/components/ui/skeleton';
import { getFunctions, httpsCallable } from 'firebase/functions';
import { app as firebaseApp } from '@/lib/firebase/client';
<<<<<<< HEAD
import { Users, MessageSquare, BarChart2, Sprout, Tractor } from 'lucide-react';
=======
import { Sprout, Home, FlaskConical, CalendarDays, Clock, PlusCircle } from 'lucide-react';
>>>>>>> 694753ee
import { Button } from '@/components/ui/button';
import Link from 'next/link';
import type { FarmerDashboardData } from '@/lib/types';
import { Badge } from '@/components/ui/badge';
<<<<<<< HEAD
=======
import { format, formatDistanceToNow } from 'date-fns';

const StatCard = ({ title, value, icon, actionLink, actionLabel }: { title: string, value: number, icon: React.ReactNode, actionLink: string, actionLabel: string }) => (
    <Card>
      <CardHeader className="flex flex-row items-center justify-between space-y-0 pb-2">
        <CardTitle className="text-sm font-medium">{title}</CardTitle>
        {icon}
      </CardHeader>
      <CardContent>
        <div className="text-2xl font-bold">{value}</div>
      </CardContent>
      <CardFooter>
        <Button asChild variant="outline" size="sm" className="w-full">
            <Link href={actionLink}>{actionLabel}</Link>
        </Button>
      </CardFooter>
    </Card>
);

>>>>>>> 694753ee

export const FarmerDashboard = () => {
    const [dashboardData, setDashboardData] = useState<FarmerDashboardData | null>(null);
    const [isLoading, setIsLoading] = useState(true);

    const functions = getFunctions(firebaseApp);
    const getFarmerData = useMemo(() => httpsCallable(functions, 'getFarmerDashboardData'), [functions]);

    useEffect(() => {
        const fetchData = async () => {
            setIsLoading(true);
            try {
                const result = await getFarmerData();
                setDashboardData(result.data as FarmerDashboardData);
            } catch (error) {
                console.error("Error fetching farmer dashboard data:", error);
            } finally {
                setIsLoading(false);
            }
        };
        fetchData();
    }, [getFarmerData]);

    if (isLoading) {
        return <DashboardSkeleton />;
    }

    if (!dashboardData) {
        return (
             <div className="flex items-center justify-center h-64">
                <p className="text-muted-foreground">Could not load dashboard data.</p>
            </div>
        );
    }
<<<<<<< HEAD

    const { farmCount, cropCount, recentCrops, trustScore, matchedBuyers } = dashboardData;
    
    return (
        <div>
            <h1 className="text-3xl font-bold mb-6">Farmer Mission Control</h1>
            <div className="grid grid-cols-1 lg:grid-cols-3 gap-6">
                
                <Card className="lg:col-span-2">
                    <CardHeader>
                        <CardTitle className="flex items-center gap-2">
                            <BarChart2 className="h-5 w-5 text-primary" />
                            Farm Overview
                        </CardTitle>
                        <CardDescription>
                            A snapshot of your current farming operations.
                        </CardDescription>
                    </CardHeader>
                    <CardContent className="grid grid-cols-2 gap-4">
                       <div className="p-4 rounded-lg bg-muted/50 flex items-center gap-4">
                            <Tractor className="h-8 w-8 text-primary"/>
                            <div>
                                <p className="text-2xl font-bold">{farmCount}</p>
                                <p className="text-xs text-muted-foreground">Total Farms</p>
                            </div>
                       </div>
                       <div className="p-4 rounded-lg bg-muted/50 flex items-center gap-4">
                            <Sprout className="h-8 w-8 text-green-500"/>
                             <div>
                                <p className="text-2xl font-bold">{cropCount}</p>
                                <p className="text-xs text-muted-foreground">Active Crops/Batches</p>
                            </div>
                       </div>
                       <div className="col-span-2">
                            <h4 className="text-sm font-semibold mb-2">Recently Added Crops</h4>
                            <div className="space-y-2">
                                {recentCrops && recentCrops.length > 0 ? recentCrops.map(crop => (
                                    <div key={crop.id} className="flex justify-between items-center p-2 border rounded-md">
                                        <div>
                                            <p className="font-medium text-sm">{crop.name}</p>
                                            <p className="text-xs text-muted-foreground">{crop.farmName}</p>
                                        </div>
                                        <Badge variant="secondary">{crop.stage}</Badge>
                                    </div>
                                )) : (
                                    <p className="text-xs text-muted-foreground text-center py-4">No crops have been added yet.</p>
                                )}
                            </div>
                       </div>
                    </CardContent>
                </Card>

                <div className="space-y-6">
                    <TrustScoreWidget reputationScore={trustScore.reputation} certifications={trustScore.certifications} />
                </div>
                
                <Card className="lg:col-span-3">
                     <CardHeader>
                        <CardTitle className="text-base flex items-center gap-2">
                            <Users className="h-4 w-4" />
                            AI-Matched Buyer Opportunities
                        </CardTitle>
                     </CardHeader>
                    <CardContent className="space-y-3">
                        {matchedBuyers.map(buyer => (
                            <Card key={buyer.id} className="flex flex-col sm:flex-row justify-between items-start sm:items-center p-3 gap-3">
                               <div className="flex-grow">
                                    <div className="flex justify-between items-baseline">
                                        <h4 className="font-semibold text-sm">{buyer.name}</h4>
                                        <span className="font-mono text-xs p-1 bg-accent/80 rounded-md">Match: {buyer.matchScore}%</span>
                                    </div>
                                    <p className="text-xs text-muted-foreground mt-1">{buyer.request}</p>
                                </div>
                                <Button asChild size="sm" className="w-full sm:w-auto">
                                    <Link href={`/messages?with=${buyer.contactId}`}>
                                        <MessageSquare className="mr-2 h-4 w-4" />
                                        Initiate Contact
                                    </Link>
                                </Button>
                            </Card>
                        ))}
                    </CardContent>
                </Card>

            </div>
=======
    
    const { farmCount, cropCount, recentCrops, knfBatches } = dashboardData;

    return (
        <div className="space-y-6">
             <div className="grid grid-cols-1 md:grid-cols-3 gap-6">
                <StatCard title="My Farms" value={farmCount} icon={<Home className="h-4 w-4 text-muted-foreground" />} actionLink="/farm-management" actionLabel="Manage Farms"/>
                <StatCard title="Active Crops" value={cropCount} icon={<Sprout className="h-4 w-4 text-muted-foreground" />} actionLink="/farm-management" actionLabel="Manage Crops"/>
                <StatCard title="KNF Batches" value={knfBatches.length} icon={<FlaskConical className="h-4 w-4 text-muted-foreground" />} actionLink="/farm-management/knf-inputs" actionLabel="Manage Inputs" />
             </div>
              <Card>
                <CardHeader>
                    <CardTitle className="text-base flex items-center justify-between">
                        <span>Recent Crops</span>
                        <Button asChild variant="secondary" size="sm"><Link href="/farm-management"><PlusCircle className="h-4 w-4 mr-2"/>Add Crop</Link></Button>
                    </CardTitle>
                </CardHeader>
                <CardContent className="space-y-2">
                    {recentCrops.length > 0 ? recentCrops.map(crop => (
                        <div key={crop.id} className="p-2 border rounded-md flex justify-between items-center">
                            <div>
                                <p className="font-medium text-sm">{(crop as any).cropType}</p>
                                <p className="text-xs text-muted-foreground flex items-center gap-1"><CalendarDays className="h-3 w-3" /> Planted on {format(new Date(crop.plantingDate), "PPP")}</p>
                            </div>
                            <Button size="sm" variant="outline" asChild><Link href={`/farm-management/farms/${(crop as any).farmId}`}>View</Link></Button>
                        </div>
                    )) : <p className="text-sm text-center text-muted-foreground py-4">No crops added yet.</p>}
                </CardContent>
            </Card>

             <Card>
                <CardHeader>
                    <CardTitle className="text-base flex items-center justify-between">
                        <span>Active KNF Batches</span>
                         <Button asChild variant="secondary" size="sm"><Link href="/farm-management/knf-inputs"><PlusCircle className="h-4 w-4 mr-2"/>Add Batch</Link></Button>
                    </CardTitle>
                </CardHeader>
                <CardContent className="space-y-2">
                    {knfBatches.length > 0 ? knfBatches.map(batch => (
                         <div key={batch.id} className="p-2 border rounded-md flex justify-between items-center">
                            <div>
                                <p className="font-medium text-sm">{batch.typeName}</p>
                                <p className="text-xs text-muted-foreground flex items-center gap-1"><Clock className="h-3 w-3" />Next step {formatDistanceToNow(new Date(batch.nextStepDate), { addSuffix: true })}</p>
                            </div>
                            <Badge variant={batch.status === 'Ready' ? 'default' : 'secondary'}>{batch.status}</Badge>
                        </div>
                    )) : <p className="text-sm text-center text-muted-foreground py-4">No KNF batches started.</p>}
                </CardContent>
            </Card>

>>>>>>> 694753ee
        </div>
    );
};

const DashboardSkeleton = () => (
    <div className="space-y-6">
        <div className="grid grid-cols-1 md:grid-cols-3 gap-6">
            <Skeleton className="h-36 rounded-lg" />
            <Skeleton className="h-36 rounded-lg" />
            <Skeleton className="h-36 rounded-lg" />
        </div>
        <Skeleton className="h-48 rounded-lg" />
        <Skeleton className="h-48 rounded-lg" />
    </div>
);<|MERGE_RESOLUTION|>--- conflicted
+++ resolved
@@ -6,17 +6,11 @@
 import { Skeleton } from '@/components/ui/skeleton';
 import { getFunctions, httpsCallable } from 'firebase/functions';
 import { app as firebaseApp } from '@/lib/firebase/client';
-<<<<<<< HEAD
-import { Users, MessageSquare, BarChart2, Sprout, Tractor } from 'lucide-react';
-=======
 import { Sprout, Home, FlaskConical, CalendarDays, Clock, PlusCircle } from 'lucide-react';
->>>>>>> 694753ee
 import { Button } from '@/components/ui/button';
 import Link from 'next/link';
 import type { FarmerDashboardData } from '@/lib/types';
 import { Badge } from '@/components/ui/badge';
-<<<<<<< HEAD
-=======
 import { format, formatDistanceToNow } from 'date-fns';
 
 const StatCard = ({ title, value, icon, actionLink, actionLabel }: { title: string, value: number, icon: React.ReactNode, actionLink: string, actionLabel: string }) => (
@@ -35,8 +29,6 @@
       </CardFooter>
     </Card>
 );
-
->>>>>>> 694753ee
 
 export const FarmerDashboard = () => {
     const [dashboardData, setDashboardData] = useState<FarmerDashboardData | null>(null);
@@ -71,93 +63,6 @@
             </div>
         );
     }
-<<<<<<< HEAD
-
-    const { farmCount, cropCount, recentCrops, trustScore, matchedBuyers } = dashboardData;
-    
-    return (
-        <div>
-            <h1 className="text-3xl font-bold mb-6">Farmer Mission Control</h1>
-            <div className="grid grid-cols-1 lg:grid-cols-3 gap-6">
-                
-                <Card className="lg:col-span-2">
-                    <CardHeader>
-                        <CardTitle className="flex items-center gap-2">
-                            <BarChart2 className="h-5 w-5 text-primary" />
-                            Farm Overview
-                        </CardTitle>
-                        <CardDescription>
-                            A snapshot of your current farming operations.
-                        </CardDescription>
-                    </CardHeader>
-                    <CardContent className="grid grid-cols-2 gap-4">
-                       <div className="p-4 rounded-lg bg-muted/50 flex items-center gap-4">
-                            <Tractor className="h-8 w-8 text-primary"/>
-                            <div>
-                                <p className="text-2xl font-bold">{farmCount}</p>
-                                <p className="text-xs text-muted-foreground">Total Farms</p>
-                            </div>
-                       </div>
-                       <div className="p-4 rounded-lg bg-muted/50 flex items-center gap-4">
-                            <Sprout className="h-8 w-8 text-green-500"/>
-                             <div>
-                                <p className="text-2xl font-bold">{cropCount}</p>
-                                <p className="text-xs text-muted-foreground">Active Crops/Batches</p>
-                            </div>
-                       </div>
-                       <div className="col-span-2">
-                            <h4 className="text-sm font-semibold mb-2">Recently Added Crops</h4>
-                            <div className="space-y-2">
-                                {recentCrops && recentCrops.length > 0 ? recentCrops.map(crop => (
-                                    <div key={crop.id} className="flex justify-between items-center p-2 border rounded-md">
-                                        <div>
-                                            <p className="font-medium text-sm">{crop.name}</p>
-                                            <p className="text-xs text-muted-foreground">{crop.farmName}</p>
-                                        </div>
-                                        <Badge variant="secondary">{crop.stage}</Badge>
-                                    </div>
-                                )) : (
-                                    <p className="text-xs text-muted-foreground text-center py-4">No crops have been added yet.</p>
-                                )}
-                            </div>
-                       </div>
-                    </CardContent>
-                </Card>
-
-                <div className="space-y-6">
-                    <TrustScoreWidget reputationScore={trustScore.reputation} certifications={trustScore.certifications} />
-                </div>
-                
-                <Card className="lg:col-span-3">
-                     <CardHeader>
-                        <CardTitle className="text-base flex items-center gap-2">
-                            <Users className="h-4 w-4" />
-                            AI-Matched Buyer Opportunities
-                        </CardTitle>
-                     </CardHeader>
-                    <CardContent className="space-y-3">
-                        {matchedBuyers.map(buyer => (
-                            <Card key={buyer.id} className="flex flex-col sm:flex-row justify-between items-start sm:items-center p-3 gap-3">
-                               <div className="flex-grow">
-                                    <div className="flex justify-between items-baseline">
-                                        <h4 className="font-semibold text-sm">{buyer.name}</h4>
-                                        <span className="font-mono text-xs p-1 bg-accent/80 rounded-md">Match: {buyer.matchScore}%</span>
-                                    </div>
-                                    <p className="text-xs text-muted-foreground mt-1">{buyer.request}</p>
-                                </div>
-                                <Button asChild size="sm" className="w-full sm:w-auto">
-                                    <Link href={`/messages?with=${buyer.contactId}`}>
-                                        <MessageSquare className="mr-2 h-4 w-4" />
-                                        Initiate Contact
-                                    </Link>
-                                </Button>
-                            </Card>
-                        ))}
-                    </CardContent>
-                </Card>
-
-            </div>
-=======
     
     const { farmCount, cropCount, recentCrops, knfBatches } = dashboardData;
 
@@ -172,7 +77,7 @@
                 <CardHeader>
                     <CardTitle className="text-base flex items-center justify-between">
                         <span>Recent Crops</span>
-                        <Button asChild variant="secondary" size="sm"><Link href="/farm-management"><PlusCircle className="h-4 w-4 mr-2"/>Add Crop</Link></Button>
+                        <Button asChild variant="secondary" size="sm"><Link href="/farm-management/create-farm"><PlusCircle className="h-4 w-4 mr-2"/>Add Crop</Link></Button>
                     </CardTitle>
                 </CardHeader>
                 <CardContent className="space-y-2">
@@ -208,7 +113,6 @@
                 </CardContent>
             </Card>
 
->>>>>>> 694753ee
         </div>
     );
 };
