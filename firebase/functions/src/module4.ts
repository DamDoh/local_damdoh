
import * as functions from "firebase-functions";
import * as admin from "firebase-admin";
<<<<<<< HEAD
import { getRole } from './module2';
import { _internalInitiatePayment } from "./module7";
=======
import type { MarketplaceCoupon, MarketplaceItem } from "./types";
>>>>>>> 694753ee

const db = admin.firestore();

/**
 * Creates a new Digital Shopfront for an authenticated user.
 * This is the entry point for stakeholders to establish a presence in the Marketplace (Module 4).
 * @param {any} data The data for the new shop.
 * @param {functions.https.CallableContext} context The context of the function call.
 * @return {Promise<{success: boolean, shopId: string, message: string}>} A promise that resolves with the new shop ID.
 */
export const createShop = functions.https.onCall(async (data, context) => {
  if (!context.auth) {
    throw new functions.https.HttpsError(
      "unauthenticated",
      "User must be authenticated to create a shop.",
    );
  }

  const {name, description, stakeholderType} = data;
  if (!name || !description || !stakeholderType) {
    throw new functions.https.HttpsError(
      "invalid-argument",
      "Shop name, description, and stakeholder type are required.",
    );
  }

  const userId = context.auth.uid;

  try {
    const shopRef = db.collection("shops").doc();
    const userRef = db.collection("users").doc(userId);

    // Use a batched write to ensure both operations succeed or fail together.
    const batch = db.batch();

    // 1. Create the new shop document.
    batch.set(shopRef, {
      ownerId: userId,
      name: name,
      description: description,
      stakeholderType: stakeholderType,
      createdAt: admin.firestore.FieldValue.serverTimestamp(),
      updatedAt: admin.firestore.FieldValue.serverTimestamp(),
      // Add other optional fields with defaults if needed
      logoUrl: null,
      bannerUrl: null,
      contactInfo: {},
      itemCount: 0,
      rating: 0,
    });

    // 2. Update the user's document with a reference to their new shop.
    // Using an array to support multiple shopfronts in the future if needed.
    batch.update(userRef, {
      shops: admin.firestore.FieldValue.arrayUnion(shopRef.id),
    });

    await batch.commit();

    return {
      success: true,
      shopId: shopRef.id,
      message: "Digital Shopfront created successfully.",
    };
  } catch (error: any) {
    console.error("Error creating shop:", error);
    throw new functions.https.HttpsError(
      "internal",
      "Failed to create Digital Shopfront. Please check your project's Firestore setup.",
      {originalError: error.message},
    );
  }
});

/**
 * Creates a new marketplace listing.
 * This function is callable from the client.
 * @param {any} data The data for the new listing.
 * @param {functions.https.CallableContext} context The context of the function call.
 * @return {Promise<{id: string, name: string}>} A promise that resolves with the new listing ID and name.
 */
export const createMarketplaceListing = functions.https.onCall(
  async (data: Omit<MarketplaceItem, "id" | "sellerId" | "createdAt" | "updatedAt">, context) => {
    if (!context.auth) {
      throw new functions.https.HttpsError(
        "unauthenticated",
        "You must be logged in to create a listing.",
      );
    }

    const sellerId = context.auth.uid;
    const {name, listingType, description, category, location} = data;

    // Basic validation
    if (!name || !listingType || !description || !category || !location) {
      throw new functions.https.HttpsError(
        "invalid-argument",
        "Missing required fields for the listing.",
      );
    }

    try {
      const listingData = {
        ...data, // Include all validated data from the client
        sellerId: sellerId,
        createdAt: admin.firestore.FieldValue.serverTimestamp(),
        updatedAt: admin.firestore.FieldValue.serverTimestamp(),
      };

      const docRef = await db.collection("marketplaceItems").add(listingData);

      return {id: docRef.id, name: listingData.name};
    } catch (error: any) {
      console.error("Error creating marketplace listing:", error);
      throw new functions.https.HttpsError(
        "internal",
        "Failed to create marketplace listing.",
        {originalError: error.message},
      );
    }
  },
);

/**
 * Creates a new marketplace coupon for the authenticated seller.
 * @param {any} data The data for the new coupon.
 * @param {functions.https.CallableContext} context The context of the function call.
 * @return {Promise<{couponId: string, code: string, message: string}>} A promise that resolves with the new coupon ID.
 */
export const createMarketplaceCoupon = functions.https.onCall(
  async (data, context) => {
    if (!context.auth) {
      throw new functions.https.HttpsError(
        "unauthenticated",
        "You must be logged in to create a coupon.",
      );
    }

    const sellerId = context.auth.uid;
    const {
      code,
      discountType,
      discountValue,
      expiresAt,
      usageLimit,
      applicableToListingIds,
      applicableToCategories,
    } = data;

    // Basic validation
    if (!code || !discountType || discountValue === undefined) {
      throw new functions.https.HttpsError(
        "invalid-argument",
        "Missing required coupon fields.",
      );
    }

    const newCoupon: Omit<MarketplaceCoupon, "id"> = {
      sellerId,
      code: code.toUpperCase(),
      discountType,
      discountValue,
      expiresAt: expiresAt ?
        admin.firestore.Timestamp.fromDate(new Date(expiresAt)) :
        null,
      usageLimit: usageLimit || null,
      usageCount: 0,
      isActive: true,
      applicableToListingIds: applicableToListingIds || [],
      applicableToCategories: applicableToCategories || [],
      createdAt: admin.firestore.FieldValue.serverTimestamp() as any,
    };

    try {
      const docRef = await db.collection("marketplace_coupons").add(newCoupon);
      return {
        couponId: docRef.id,
        code: newCoupon.code,
        message: "Coupon created successfully.",
      };
    } catch (error: any) {
      console.error("Error creating marketplace coupon:", error);
      throw new functions.https.HttpsError(
        "internal",
        "Could not create coupon.",
        {originalError: error.message},
      );
    }
  },
);

/**
 * Fetches all marketplace coupons for the authenticated seller.
 * @param {any} data The data for the function call.
 * @param {functions.https.CallableContext} context The context of the function call.
 * @return {Promise<{coupons: any[]}>} A promise that resolves with the seller's coupons.
 */
export const getSellerCoupons = functions.https.onCall(async (data, context) => {
  if (!context.auth) {
    throw new functions.https.HttpsError(
      "unauthenticated",
      "You must be logged in to view your coupons.",
    );
  }
  const sellerId = context.auth.uid;

  try {
    const snapshot = await db
      .collection("marketplace_coupons")
      .where("sellerId", "==", sellerId)
      .orderBy("createdAt", "desc")
      .get();

    const coupons = snapshot.docs.map((doc) => {
        const couponData = doc.data() as MarketplaceCoupon;
        return {
            id: doc.id,
            ...couponData,
            createdAt: (couponData.createdAt as admin.firestore.Timestamp)?.toDate ? (couponData.createdAt as admin.firestore.Timestamp).toDate().toISOString() : null,
            expiresAt: (couponData.expiresAt as admin.firestore.Timestamp)?.toDate ? (couponData.expiresAt as admin.firestore.Timestamp).toDate().toISOString() : null,
        };
    });
    return {coupons};
  } catch (error) {
    console.error("Error fetching seller coupons:", error);
    throw new functions.https.HttpsError("internal", "Could not fetch coupons.");
  }
});

/**
 * Validates a marketplace coupon for a specific seller.
 * @param {any} data The data for the function call.
 * @param {functions.https.CallableContext} context The context of the function call.
 * @return {Promise<{valid: boolean, message?: string, discountType?: string, discountValue?: number, code?: string}>} A promise that resolves with the validation result.
 */
export const validateMarketplaceCoupon = functions.https.onCall(
  async (data, context) => {
    if (!context.auth) {
      throw new functions.https.HttpsError(
        "unauthenticated",
        "You must be logged in to validate a coupon.",
      );
    }

    const {couponCode, sellerId} = data;
    if (!couponCode || !sellerId) {
      throw new functions.https.HttpsError(
        "invalid-argument",
        "couponCode and sellerId are required.",
      );
    }

    try {
      const couponQuery = db
        .collection("marketplace_coupons")
        .where("code", "==", couponCode.toUpperCase())
        .where("sellerId", "==", sellerId)
        .limit(1);

      const snapshot = await couponQuery.get();

      if (snapshot.empty) {
        return {valid: false, message: "Invalid or expired coupon code."};
      }

      const couponDoc = snapshot.docs[0];
      const couponData = couponDoc.data() as MarketplaceCoupon;

      if (!couponData.isActive) {
        return {valid: false, message: "This coupon is no longer active."};
      }

      const expiresAt = couponData.expiresAt as admin.firestore.Timestamp;
      if (expiresAt && expiresAt.toDate() < new Date()) {
        await couponDoc.ref.update({isActive: false}); // Deactivate expired coupon
        return {valid: false, message: "This coupon has expired."};
      }

      if (
        couponData.usageLimit &&
        couponData.usageCount >= couponData.usageLimit
      ) {
        return {valid: false, message: "This coupon has reached its usage limit."};
      }

      return {
        valid: true,
        discountType: couponData.discountType,
        discountValue: couponData.discountValue,
        code: couponData.code,
      };
    } catch (error) {
      console.error("Error validating coupon:", error);
      throw new functions.https.HttpsError("internal", "Could not validate coupon.");
    }
  },
);

<<<<<<< HEAD
  } catch (error) {
    console.error("Error validating coupon:", error);
    throw new functions.https.HttpsError("internal", "Could not validate coupon.");
  }
});

/**
 * Creates a new marketplace order, linking a buyer and seller.
 */
export const createMarketplaceOrder = functions.https.onCall(async (data, context) => {
    if (!context.auth) {
        throw new functions.https.HttpsError("unauthenticated", "You must be logged in to place an order.");
    }
    
    const { listingId, quantity, finalPrice } = data;
    if (!listingId || !quantity || finalPrice === undefined) {
        throw new functions.https.HttpsError("invalid-argument", "Listing ID, quantity, and final price are required.");
    }

    const buyerId = context.auth.uid;
    const listingRef = db.collection("marketplaceItems").doc(listingId);
    
    try {
        const listingDoc = await listingRef.get();
        if (!listingDoc.exists) {
            throw new functions.https.HttpsError("not-found", "The requested listing does not exist.");
        }
        
        const listingData = listingDoc.data()!;
        const sellerId = listingData.sellerId;

        const newOrderRef = db.collection("marketplace_orders").doc();
        const orderData = {
            listingId: listingId,
            buyerId: buyerId,
            sellerId: sellerId,
            quantity: quantity,
            totalPrice: finalPrice,
            currency: listingData.currency || 'USD',
            status: 'pending', // Initial status
            createdAt: admin.firestore.FieldValue.serverTimestamp(),
            updatedAt: admin.firestore.FieldValue.serverTimestamp(),
            listingName: listingData.name, // Denormalized for easier access
            listingImageUrl: listingData.imageUrl || null, // Denormalized
        };
        
        await newOrderRef.set(orderData);
        
        // Synergy: Initiate payment if the order has a price > 0
        if (finalPrice > 0) {
            await _internalInitiatePayment({
                orderId: newOrderRef.id,
                amount: finalPrice,
                currency: orderData.currency,
                buyerInfo: { userId: buyerId },
                sellerInfo: { userId: sellerId },
                description: `Payment for order of "${listingData.name}"`
            });
        }

        // TODO: In a real app, trigger notifications for both buyer and seller.

        return { success: true, orderId: newOrderRef.id };

    } catch (error: any) {
        console.error("Error creating marketplace order:", error);
        if (error instanceof functions.https.HttpsError) throw error;
        throw new functions.https.HttpsError("internal", "An error occurred while creating the order.");
    }
});
    
=======
    
>>>>>>> 694753ee
<|MERGE_RESOLUTION|>--- conflicted
+++ resolved
@@ -1,12 +1,8 @@
 
 import * as functions from "firebase-functions";
 import * as admin from "firebase-admin";
-<<<<<<< HEAD
-import { getRole } from './module2';
+import type { MarketplaceCoupon, MarketplaceItem } from "./types";
 import { _internalInitiatePayment } from "./module7";
-=======
-import type { MarketplaceCoupon, MarketplaceItem } from "./types";
->>>>>>> 694753ee
 
 const db = admin.firestore();
 
@@ -164,24 +160,24 @@
       );
     }
 
-    const newCoupon: Omit<MarketplaceCoupon, "id"> = {
+    const newCoupon: Omit<MarketplaceCoupon, "id" | "createdAt"> = {
       sellerId,
       code: code.toUpperCase(),
       discountType,
       discountValue,
-      expiresAt: expiresAt ?
-        admin.firestore.Timestamp.fromDate(new Date(expiresAt)) :
-        null,
+      expiresAt: expiresAt ? admin.firestore.Timestamp.fromDate(new Date(expiresAt)) : null,
       usageLimit: usageLimit || null,
       usageCount: 0,
       isActive: true,
       applicableToListingIds: applicableToListingIds || [],
       applicableToCategories: applicableToCategories || [],
-      createdAt: admin.firestore.FieldValue.serverTimestamp() as any,
     };
 
     try {
-      const docRef = await db.collection("marketplace_coupons").add(newCoupon);
+      const docRef = await db.collection("marketplace_coupons").add({
+          ...newCoupon,
+          createdAt: admin.firestore.FieldValue.serverTimestamp(),
+      });
       return {
         couponId: docRef.id,
         code: newCoupon.code,
@@ -225,8 +221,8 @@
         return {
             id: doc.id,
             ...couponData,
-            createdAt: (couponData.createdAt as admin.firestore.Timestamp)?.toDate ? (couponData.createdAt as admin.firestore.Timestamp).toDate().toISOString() : null,
-            expiresAt: (couponData.expiresAt as admin.firestore.Timestamp)?.toDate ? (couponData.expiresAt as admin.firestore.Timestamp).toDate().toISOString() : null,
+            createdAt: couponData.createdAt ? (couponData.createdAt as unknown as admin.firestore.Timestamp).toDate().toISOString() : null,
+            expiresAt: couponData.expiresAt ? (couponData.expiresAt as unknown as admin.firestore.Timestamp).toDate().toISOString() : null,
         };
     });
     return {coupons};
@@ -279,8 +275,8 @@
         return {valid: false, message: "This coupon is no longer active."};
       }
 
-      const expiresAt = couponData.expiresAt as admin.firestore.Timestamp;
-      if (expiresAt && expiresAt.toDate() < new Date()) {
+      const expiresAt = couponData.expiresAt ? (couponData.expiresAt as unknown as admin.firestore.Timestamp).toDate() : null;
+      if (expiresAt && expiresAt < new Date()) {
         await couponDoc.ref.update({isActive: false}); // Deactivate expired coupon
         return {valid: false, message: "This coupon has expired."};
       }
@@ -304,13 +300,6 @@
     }
   },
 );
-
-<<<<<<< HEAD
-  } catch (error) {
-    console.error("Error validating coupon:", error);
-    throw new functions.https.HttpsError("internal", "Could not validate coupon.");
-  }
-});
 
 /**
  * Creates a new marketplace order, linking a buyer and seller.
@@ -375,8 +364,4 @@
         if (error instanceof functions.https.HttpsError) throw error;
         throw new functions.https.HttpsError("internal", "An error occurred while creating the order.");
     }
-});
-    
-=======
-    
->>>>>>> 694753ee
+});